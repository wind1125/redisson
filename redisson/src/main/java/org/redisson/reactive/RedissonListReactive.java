/**
 * Copyright 2018 Nikita Koksharov
 *
 * Licensed under the Apache License, Version 2.0 (the "License");
 * you may not use this file except in compliance with the License.
 * You may obtain a copy of the License at
 *
 *    http://www.apache.org/licenses/LICENSE-2.0
 *
 * Unless required by applicable law or agreed to in writing, software
 * distributed under the License is distributed on an "AS IS" BASIS,
 * WITHOUT WARRANTIES OR CONDITIONS OF ANY KIND, either express or implied.
 * See the License for the specific language governing permissions and
 * limitations under the License.
 */
package org.redisson.reactive;

import static org.redisson.client.protocol.RedisCommands.LINDEX;
import static org.redisson.client.protocol.RedisCommands.LREM_SINGLE;
import static org.redisson.client.protocol.RedisCommands.RPUSH;

import java.util.ArrayList;
import java.util.Collection;
import java.util.Collections;
import java.util.List;
import java.util.function.BiFunction;
import java.util.function.Consumer;
import java.util.function.Function;
import java.util.function.LongConsumer;
import java.util.function.Supplier;

import org.reactivestreams.Publisher;
import org.reactivestreams.Subscriber;
import org.reactivestreams.Subscription;
import org.redisson.RedissonList;
import org.redisson.RedissonObject;
import org.redisson.api.RFuture;
import org.redisson.client.codec.Codec;
import org.redisson.client.protocol.RedisCommands;
import org.redisson.client.protocol.convertor.LongReplayConvertor;
import org.redisson.command.CommandReactiveExecutor;

<<<<<<< HEAD
import reactor.core.publisher.Flux;
import reactor.core.publisher.FluxSink;
import reactor.core.publisher.Mono;
=======
import reactor.fn.Supplier;
import reactor.rx.Stream;
import reactor.rx.subscription.ReactiveSubscription;
>>>>>>> 3456aa1d

/**
 * Distributed and concurrent implementation of {@link java.util.List}
 *
 * @author Nikita Koksharov
 *
 * @param <V> the type of elements held in this collection
 */
public class RedissonListReactive<V> {

    private final RedissonList<V> instance;
    private final CommandReactiveExecutor commandExecutor;

    public RedissonListReactive(CommandReactiveExecutor commandExecutor, String name) {
        this.commandExecutor = commandExecutor;
        this.instance = new RedissonList<V>(commandExecutor, name, null);
    }

    public RedissonListReactive(Codec codec, CommandReactiveExecutor commandExecutor, String name) {
        this.commandExecutor = commandExecutor;
        this.instance = new RedissonList<V>(codec, commandExecutor, name, null);
    }
    
    public Publisher<V> descendingIterator() {
        return iterator(-1, false);
    }

    public Publisher<V> iterator() {
        return iterator(0, true);
    }

    public Publisher<V> descendingIterator(int startIndex) {
        return iterator(startIndex, false);
    }

    public Publisher<V> iterator(int startIndex) {
        return iterator(startIndex, true);
    }

    private Publisher<V> iterator(final int startIndex, final boolean forward) {
        return Flux.create(new Consumer<FluxSink<V>>() {

            @Override
            public void accept(FluxSink<V> emitter) {
                emitter.onRequest(new LongConsumer() {
                    
                    int currentIndex = startIndex;
                    
                    @Override
                    public void accept(long value) {
                        onRequest(forward, emitter, value);
                    }
                    
                    protected void onRequest(final boolean forward, FluxSink<V> emitter, long n) {
                        get(currentIndex).subscribe(new Subscriber<V>() {
                            V currValue;

                            @Override
                            public void onSubscribe(Subscription s) {
                                s.request(Long.MAX_VALUE);
                            }

                            @Override
                            public void onNext(V value) {
                                currValue = value;
                                emitter.next(value);
                                if (forward) {
                                    currentIndex++;
                                } else {
                                    currentIndex--;
                                }
                            }

                            @Override
                            public void onError(Throwable error) {
                                emitter.error(error);
                            }

                            @Override
                            public void onComplete() {
                                if (currValue == null) {
                                    emitter.complete();
                                    return;
                                }
                                if (n-1 == 0) {
                                    return;
                                }
                                onRequest(forward, emitter, n-1);
                            }
                        });
                    }
                });
                
            }

        });
    }
    
    public Publisher<Integer> add(V e) {
        return commandExecutor.writeReactive(instance.getName(), instance.getCodec(), RPUSH, instance.getName(), ((RedissonObject)instance).encode(e));
    }

    protected Publisher<Boolean> remove(Object o, int count) {
        return commandExecutor.writeReactive(instance.getName(), instance.getCodec(), LREM_SINGLE, instance.getName(), count, ((RedissonObject)instance).encode(o));
    }
    
    public Publisher<Integer> addAll(Publisher<? extends V> c) {
        return new PublisherAdder<V>() {

            @Override
            public Integer sum(Integer first, Integer second) {
                return second;
            }

            @Override
            public Publisher<Integer> add(Object o) {
                return RedissonListReactive.this.add((V)o);
            }

        }.addAll(c);
    }

    public Publisher<Integer> addAll(Collection<? extends V> c) {
        if (c.isEmpty()) {
            return commandExecutor.reactive(new Supplier<RFuture<Integer>>() {
                @Override
                public RFuture<Integer> get() {
                    return instance.sizeAsync();
                }
            });
        }

        List<Object> args = new ArrayList<Object>(c.size() + 1);
        args.add(instance.getName());
        ((RedissonObject)instance).encode(args, c);
        return commandExecutor.writeReactive(instance.getName(), instance.getCodec(), RPUSH, args.toArray());
    }

    public Publisher<Integer> addAll(long index, Collection<? extends V> coll) {
        if (index < 0) {
            throw new IndexOutOfBoundsException("index: " + index);
        }

        if (coll.isEmpty()) {
            return commandExecutor.reactive(new Supplier<RFuture<Integer>>() {
                @Override
                public RFuture<Integer> get() {
                    return instance.sizeAsync();
                }
            });
        }

        if (index == 0) { // prepend elements to list
            List<Object> elements = new ArrayList<Object>();
            ((RedissonObject)instance).encode(elements, coll);
            Collections.reverse(elements);
            elements.add(0, instance.getName());

            return commandExecutor.writeReactive(instance.getName(), instance.getCodec(), RedisCommands.LPUSH, elements.toArray());
        }

        List<Object> args = new ArrayList<Object>(coll.size() + 1);
        args.add(index);
        ((RedissonObject)instance).encode(args, coll);
        return commandExecutor.evalWriteReactive(instance.getName(), instance.getCodec(), RedisCommands.EVAL_INTEGER,
                "local ind = table.remove(ARGV, 1); " + // index is the first parameter
                        "local size = redis.call('llen', KEYS[1]); " +
                        "assert(tonumber(ind) <= size, 'index: ' .. ind .. ' but current size: ' .. size); " +
                        "local tail = redis.call('lrange', KEYS[1], ind, -1); " +
                        "redis.call('ltrim', KEYS[1], 0, ind - 1); " +
                        "for i, v in ipairs(ARGV) do redis.call('rpush', KEYS[1], v) end;" +
                        "for i, v in ipairs(tail) do redis.call('rpush', KEYS[1], v) end;" +
                        "return redis.call('llen', KEYS[1]);",
                Collections.<Object>singletonList(instance.getName()), args.toArray());
    }

    public Publisher<V> get(long index) {
        return commandExecutor.readReactive(instance.getName(), instance.getCodec(), LINDEX, instance.getName(), index);
    }

    public Publisher<V> set(long index, V element) {
        return commandExecutor.evalWriteReactive(instance.getName(), instance.getCodec(), RedisCommands.EVAL_OBJECT,
                "local v = redis.call('lindex', KEYS[1], ARGV[1]); " +
                        "redis.call('lset', KEYS[1], ARGV[1], ARGV[2]); " +
                        "return v",
                Collections.<Object>singletonList(instance.getName()), index, ((RedissonObject)instance).encode(element));
    }

    public Publisher<Void> fastSet(long index, V element) {
        return commandExecutor.writeReactive(instance.getName(), instance.getCodec(), RedisCommands.LSET, instance.getName(), index, ((RedissonObject)instance).encode(element));
    }

    public Publisher<Integer> add(long index, V element) {
        return addAll(index, Collections.singleton(element));
    }

    public Publisher<Long> indexOf(final Object o) {
        return commandExecutor.reactive(new Supplier<RFuture<Long>>() {
            @Override
            public RFuture<Long> get() {
                return ((RedissonList)instance).indexOfAsync(o, new LongReplayConvertor());
            }
        });
    }

    public Publisher<Long> lastIndexOf(final Object o) {
        return commandExecutor.reactive(new Supplier<RFuture<Long>>() {
            @Override
            public RFuture<Long> get() {
                return ((RedissonList)instance).lastIndexOfAsync(o, new LongReplayConvertor());
            }
        });
    }

<<<<<<< HEAD
    @Override
    public boolean equals(Object o) {
        if (o == this)
            return true;
        if (!(o instanceof RedissonListReactive))
            return false;

        Flux<Object> e1 = Flux.from((Publisher<Object>)iterator());
        Flux<Object> e2 = Flux.from(((RedissonListReactive<Object>) o).iterator());
        Long count = Flux.merge(e1, e2).groupBy(new Function<Object, Object>() {
            @Override
            public Object apply(Object t) {
                return t;
            }
        }).count().block();

        boolean res = count.intValue() == Mono.from(size()).block();
        res &= count.intValue() == Mono.from(((RedissonListReactive<Object>) o).size()).block();
        return res;
    }

    @Override
    public int hashCode() {
        Integer hash = Flux.from(iterator()).map(new Function<V, Integer>() {
            @Override
            public Integer apply(V t) {
                return t.hashCode();
            }
        }).reduce(1, new BiFunction<Integer, Integer, Integer>() {

            @Override
            public Integer apply(Integer t, Integer u) {
                return 31*t + u;
            }
        }).block();

        if (hash == null) {
            return 1;
        }
        return hash;
    }

    @Override
    public Publisher<List<V>> readSorted(final SortOrder order) {
        return reactive(new Supplier<RFuture<List<V>>>() {
            @Override
            public RFuture<List<V>> get() {
                return instance.readSortAsync(order);
            }
        });
    }

    @Override
    public Publisher<List<V>> readSorted(final SortOrder order, final int offset, final int count) {
        return reactive(new Supplier<RFuture<List<V>>>() {
            @Override
            public RFuture<List<V>> get() {
                return instance.readSortAsync(order, offset, count);
            }
        });
    }

    @Override
    public Publisher<List<V>> readSorted(final String byPattern, final SortOrder order) {
        return reactive(new Supplier<RFuture<List<V>>>() {
            @Override
            public RFuture<List<V>> get() {
                return instance.readSortAsync(byPattern, order);
            }
        });
    }

    @Override
    public Publisher<List<V>> readSorted(final String byPattern, final SortOrder order, final int offset, final int count) {
        return reactive(new Supplier<RFuture<List<V>>>() {
            @Override
            public RFuture<List<V>> get() {
                return instance.readSortAsync(byPattern, order, offset, count);
            }
        });
    }

    @Override
    public <T> Publisher<Collection<T>> readSorted(final String byPattern, final List<String> getPatterns, final SortOrder order) {
        return reactive(new Supplier<RFuture<Collection<T>>>() {
            @Override
            public RFuture<Collection<T>> get() {
                return instance.readSortAsync(byPattern, getPatterns, order);
            }
        });
    }

    @Override
    public <T> Publisher<Collection<T>> readSorted(final String byPattern, final List<String> getPatterns, final SortOrder order,
            final int offset, final int count) {
        return reactive(new Supplier<RFuture<Collection<T>>>() {
            @Override
            public RFuture<Collection<T>> get() {
                return instance.readSortAsync(byPattern, getPatterns, order, offset, count);
            }
        });
    }

    @Override
    public Publisher<Integer> sortTo(final String destName, final SortOrder order) {
        return reactive(new Supplier<RFuture<Integer>>() {
            @Override
            public RFuture<Integer> get() {
                return instance.sortToAsync(destName, order);
            }
        });
    }

    @Override
    public Publisher<Integer> sortTo(final String destName, final SortOrder order, final int offset, final int count) {
        return reactive(new Supplier<RFuture<Integer>>() {
            @Override
            public RFuture<Integer> get() {
                return instance.sortToAsync(destName, order, offset, count);
            }
        });
    }

    @Override
    public Publisher<Integer> sortTo(final String destName, final String byPattern, final SortOrder order) {
        return reactive(new Supplier<RFuture<Integer>>() {
            @Override
            public RFuture<Integer> get() {
                return instance.sortToAsync(destName, byPattern, order);
            }
        });
    }

    @Override
    public Publisher<Integer> sortTo(final String destName, final String byPattern, final SortOrder order, final int offset, final int count) {
        return reactive(new Supplier<RFuture<Integer>>() {
            @Override
            public RFuture<Integer> get() {
                return instance.sortToAsync(destName, byPattern, order, offset, count);
            }
        });
    }

    @Override
    public Publisher<Integer> sortTo(final String destName, final String byPattern, final List<String> getPatterns, final SortOrder order) {
        return reactive(new Supplier<RFuture<Integer>>() {
            @Override
            public RFuture<Integer> get() {
                return instance.sortToAsync(destName, byPattern, getPatterns, order);
            }
        });
    }

    @Override
    public Publisher<Integer> sortTo(final String destName, final String byPattern, final List<String> getPatterns, final SortOrder order,
            final int offset, final int count) {
        return reactive(new Supplier<RFuture<Integer>>() {
            @Override
            public RFuture<Integer> get() {
                return instance.sortToAsync(destName, byPattern, getPatterns, order, offset, count);
            }
        });
    }

=======
>>>>>>> 3456aa1d
}<|MERGE_RESOLUTION|>--- conflicted
+++ resolved
@@ -40,15 +40,9 @@
 import org.redisson.client.protocol.convertor.LongReplayConvertor;
 import org.redisson.command.CommandReactiveExecutor;
 
-<<<<<<< HEAD
 import reactor.core.publisher.Flux;
 import reactor.core.publisher.FluxSink;
 import reactor.core.publisher.Mono;
-=======
-import reactor.fn.Supplier;
-import reactor.rx.Stream;
-import reactor.rx.subscription.ReactiveSubscription;
->>>>>>> 3456aa1d
 
 /**
  * Distributed and concurrent implementation of {@link java.util.List}
@@ -154,7 +148,7 @@
     protected Publisher<Boolean> remove(Object o, int count) {
         return commandExecutor.writeReactive(instance.getName(), instance.getCodec(), LREM_SINGLE, instance.getName(), count, ((RedissonObject)instance).encode(o));
     }
-    
+
     public Publisher<Integer> addAll(Publisher<? extends V> c) {
         return new PublisherAdder<V>() {
 
@@ -177,7 +171,7 @@
                 @Override
                 public RFuture<Integer> get() {
                     return instance.sizeAsync();
-                }
+        }
             });
         }
 
@@ -197,7 +191,7 @@
                 @Override
                 public RFuture<Integer> get() {
                     return instance.sizeAsync();
-                }
+        }
             });
         }
 
@@ -263,171 +257,4 @@
         });
     }
 
-<<<<<<< HEAD
-    @Override
-    public boolean equals(Object o) {
-        if (o == this)
-            return true;
-        if (!(o instanceof RedissonListReactive))
-            return false;
-
-        Flux<Object> e1 = Flux.from((Publisher<Object>)iterator());
-        Flux<Object> e2 = Flux.from(((RedissonListReactive<Object>) o).iterator());
-        Long count = Flux.merge(e1, e2).groupBy(new Function<Object, Object>() {
-            @Override
-            public Object apply(Object t) {
-                return t;
-            }
-        }).count().block();
-
-        boolean res = count.intValue() == Mono.from(size()).block();
-        res &= count.intValue() == Mono.from(((RedissonListReactive<Object>) o).size()).block();
-        return res;
-    }
-
-    @Override
-    public int hashCode() {
-        Integer hash = Flux.from(iterator()).map(new Function<V, Integer>() {
-            @Override
-            public Integer apply(V t) {
-                return t.hashCode();
-            }
-        }).reduce(1, new BiFunction<Integer, Integer, Integer>() {
-
-            @Override
-            public Integer apply(Integer t, Integer u) {
-                return 31*t + u;
-            }
-        }).block();
-
-        if (hash == null) {
-            return 1;
-        }
-        return hash;
-    }
-
-    @Override
-    public Publisher<List<V>> readSorted(final SortOrder order) {
-        return reactive(new Supplier<RFuture<List<V>>>() {
-            @Override
-            public RFuture<List<V>> get() {
-                return instance.readSortAsync(order);
-            }
-        });
-    }
-
-    @Override
-    public Publisher<List<V>> readSorted(final SortOrder order, final int offset, final int count) {
-        return reactive(new Supplier<RFuture<List<V>>>() {
-            @Override
-            public RFuture<List<V>> get() {
-                return instance.readSortAsync(order, offset, count);
-            }
-        });
-    }
-
-    @Override
-    public Publisher<List<V>> readSorted(final String byPattern, final SortOrder order) {
-        return reactive(new Supplier<RFuture<List<V>>>() {
-            @Override
-            public RFuture<List<V>> get() {
-                return instance.readSortAsync(byPattern, order);
-            }
-        });
-    }
-
-    @Override
-    public Publisher<List<V>> readSorted(final String byPattern, final SortOrder order, final int offset, final int count) {
-        return reactive(new Supplier<RFuture<List<V>>>() {
-            @Override
-            public RFuture<List<V>> get() {
-                return instance.readSortAsync(byPattern, order, offset, count);
-            }
-        });
-    }
-
-    @Override
-    public <T> Publisher<Collection<T>> readSorted(final String byPattern, final List<String> getPatterns, final SortOrder order) {
-        return reactive(new Supplier<RFuture<Collection<T>>>() {
-            @Override
-            public RFuture<Collection<T>> get() {
-                return instance.readSortAsync(byPattern, getPatterns, order);
-            }
-        });
-    }
-
-    @Override
-    public <T> Publisher<Collection<T>> readSorted(final String byPattern, final List<String> getPatterns, final SortOrder order,
-            final int offset, final int count) {
-        return reactive(new Supplier<RFuture<Collection<T>>>() {
-            @Override
-            public RFuture<Collection<T>> get() {
-                return instance.readSortAsync(byPattern, getPatterns, order, offset, count);
-            }
-        });
-    }
-
-    @Override
-    public Publisher<Integer> sortTo(final String destName, final SortOrder order) {
-        return reactive(new Supplier<RFuture<Integer>>() {
-            @Override
-            public RFuture<Integer> get() {
-                return instance.sortToAsync(destName, order);
-            }
-        });
-    }
-
-    @Override
-    public Publisher<Integer> sortTo(final String destName, final SortOrder order, final int offset, final int count) {
-        return reactive(new Supplier<RFuture<Integer>>() {
-            @Override
-            public RFuture<Integer> get() {
-                return instance.sortToAsync(destName, order, offset, count);
-            }
-        });
-    }
-
-    @Override
-    public Publisher<Integer> sortTo(final String destName, final String byPattern, final SortOrder order) {
-        return reactive(new Supplier<RFuture<Integer>>() {
-            @Override
-            public RFuture<Integer> get() {
-                return instance.sortToAsync(destName, byPattern, order);
-            }
-        });
-    }
-
-    @Override
-    public Publisher<Integer> sortTo(final String destName, final String byPattern, final SortOrder order, final int offset, final int count) {
-        return reactive(new Supplier<RFuture<Integer>>() {
-            @Override
-            public RFuture<Integer> get() {
-                return instance.sortToAsync(destName, byPattern, order, offset, count);
-            }
-        });
-    }
-
-    @Override
-    public Publisher<Integer> sortTo(final String destName, final String byPattern, final List<String> getPatterns, final SortOrder order) {
-        return reactive(new Supplier<RFuture<Integer>>() {
-            @Override
-            public RFuture<Integer> get() {
-                return instance.sortToAsync(destName, byPattern, getPatterns, order);
-            }
-        });
-    }
-
-    @Override
-    public Publisher<Integer> sortTo(final String destName, final String byPattern, final List<String> getPatterns, final SortOrder order,
-            final int offset, final int count) {
-        return reactive(new Supplier<RFuture<Integer>>() {
-            @Override
-            public RFuture<Integer> get() {
-                return instance.sortToAsync(destName, byPattern, getPatterns, order, offset, count);
-            }
-        });
-    }
-
-=======
->>>>>>> 3456aa1d
-}+            }