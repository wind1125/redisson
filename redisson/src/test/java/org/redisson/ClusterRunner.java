package org.redisson;

import java.io.File;
import java.io.FileWriter;
import java.io.IOException;
import java.io.PrintWriter;
import java.math.BigInteger;
import java.security.SecureRandom;
import java.util.ArrayList;
import java.util.LinkedHashMap;
import java.util.List;
import java.util.Map;
import java.util.Set;
import java.util.stream.Collectors;
import org.redisson.misc.BiHashMap;

/**
 *
 * @author Rui Gu (https://github.com/jackygurui)
 */
public class ClusterRunner {
    
    private final LinkedHashMap<RedisRunner, String> nodes = new LinkedHashMap<>();
    private final LinkedHashMap<String, String> slaveMasters = new LinkedHashMap<>();
    
    public ClusterRunner addNode(RedisRunner runner) {
        nodes.putIfAbsent(runner, getRandomId());
        if (!runner.hasOption(RedisRunner.REDIS_OPTIONS.CLUSTER_ENABLED)) {
            runner.clusterEnabled(true);
        }
        if (!runner.hasOption(RedisRunner.REDIS_OPTIONS.CLUSTER_NODE_TIMEOUT)) {
            runner.clusterNodeTimeout(5000);
        }
        if (!runner.hasOption(RedisRunner.REDIS_OPTIONS.PORT)) {
            runner.randomPort(1);
            runner.port(RedisRunner.findFreePort());
        }
        if (!runner.hasOption(RedisRunner.REDIS_OPTIONS.BIND)) {
            runner.bind("127.0.0.1");
        }
        return this;
    }
    
    public ClusterRunner addNode(RedisRunner master, RedisRunner... slaves) {
        addNode(master);
        for (RedisRunner slave : slaves) {
            addNode(slave);
            slaveMasters.put(nodes.get(slave), nodes.get(master));
        }
        return this;
    }
    
    public synchronized ClusterProcesses run() throws IOException, InterruptedException, RedisRunner.FailedToStartRedisException {
        BiHashMap<String, RedisRunner.RedisProcess> processes = new BiHashMap<>();
        for (RedisRunner runner : nodes.keySet()) {
            List<String> options = getClusterConfig(runner);
            String confFile = runner.dir() + File.separator + nodes.get(runner) + ".conf";
            System.out.println("WRITING CONFIG: for " + nodes.get(runner));
            try (PrintWriter printer = new PrintWriter(new FileWriter(confFile))) {
                options.stream().forEach((line) -> {
                    printer.println(line);
                    System.out.println(line);
                });
            }
            processes.put(nodes.get(runner), runner.clusterConfigFile(confFile).run());
        }
        Thread.sleep(1000);
        for (RedisRunner.RedisProcess process : processes.valueSet()) {
            if (!process.isAlive()) {
                throw new RedisRunner.FailedToStartRedisException();
            }
        }
        return new ClusterProcesses(processes);
    }
    
    private List<String> getClusterConfig(RedisRunner runner) {
        String me = runner.getInitialBindAddr() + ":" + runner.getPort();
        List<String> nodeConfig = new ArrayList<>();
        int c = 1;
        int master = 0;
        for (RedisRunner node : nodes.keySet()) {
            String nodeId = nodes.get(node);
            StringBuilder sb = new StringBuilder();
            String nodeAddr = node.getInitialBindAddr() + ":" + node.getPort();
            sb.append(nodeId).append(" ");
            sb.append(nodeAddr).append(" ");
            sb.append(me.equals(nodeAddr)
                    ? "myself,"
                    : "");
<<<<<<< HEAD
            if (!slaveMasters.containsKey(nodeId)) {
=======
            boolean isMaster = !masters.containsKey(nodeId);
            if (isMaster) {
>>>>>>> b8ebea23
                 sb.append("master -");
            } else {
                sb.append("slave ").append(slaveMasters.get(nodeId));
            }
            sb.append(" ");
            sb.append("0").append(" ");
            sb.append(me.equals(nodeAddr)
                    ? "0"
                    : "1").append(" ");
            sb.append(c).append(" ");
            sb.append("connected ");
<<<<<<< HEAD
            if (!slaveMasters.containsKey(nodeId)) {
                sb.append(getSlots(c, nodes.size() - slaveMasters.size()));
                c++;
            }
=======
            if (isMaster) {
                sb.append(getSlots(master, masters.size()));
                master++;
            }
            
            c++;
>>>>>>> b8ebea23
            nodeConfig.add(sb.toString());
        }
        nodeConfig.add("vars currentEpoch 0 lastVoteEpoch 0");
        return nodeConfig;
    }
    
    private static String getSlots(int index, int groupNum) {
        final double t = 16383;
        int start = index == 0 ? 0 : (int) (t / groupNum * index);
        int end = index == groupNum - 1 ? (int) t : (int) (t / groupNum * (index + 1)) - 1;
        return start + "-" + end;
    }

    private static String getRandomId() {
        final SecureRandom r = new SecureRandom();
        return new BigInteger(160, r).toString(16);
    }
    
    public static class ClusterProcesses {
        private final BiHashMap<String, RedisRunner.RedisProcess> processes;

        private ClusterProcesses(BiHashMap<String, RedisRunner.RedisProcess> processes) {
            this.processes = processes;
        }
        
        public RedisRunner.RedisProcess getProcess(String nodeId) {
            return processes.get(nodeId);
        }
        
        public String getNodeId(RedisRunner.RedisProcess process) {
            return processes.reverseGet(process);
        }
        
        public Set<RedisRunner.RedisProcess> getNodes() {
            return processes.valueSet();
        }
        
        public Set<String> getNodeIds() {
            return processes.keySet();
        }
        
        public synchronized Map<String, Integer> shutdown() {
            return processes
                    .entrySet()
                    .stream()
                    .collect(Collectors.toMap(
                            e -> e.getKey(),
                            e -> e.getValue().stop()));
        }
    }
}<|MERGE_RESOLUTION|>--- conflicted
+++ resolved
@@ -76,8 +76,7 @@
     private List<String> getClusterConfig(RedisRunner runner) {
         String me = runner.getInitialBindAddr() + ":" + runner.getPort();
         List<String> nodeConfig = new ArrayList<>();
-        int c = 1;
-        int master = 0;
+        int c = 0;
         for (RedisRunner node : nodes.keySet()) {
             String nodeId = nodes.get(node);
             StringBuilder sb = new StringBuilder();
@@ -87,12 +86,8 @@
             sb.append(me.equals(nodeAddr)
                     ? "myself,"
                     : "");
-<<<<<<< HEAD
-            if (!slaveMasters.containsKey(nodeId)) {
-=======
             boolean isMaster = !masters.containsKey(nodeId);
             if (isMaster) {
->>>>>>> b8ebea23
                  sb.append("master -");
             } else {
                 sb.append("slave ").append(slaveMasters.get(nodeId));
@@ -102,21 +97,12 @@
             sb.append(me.equals(nodeAddr)
                     ? "0"
                     : "1").append(" ");
-            sb.append(c).append(" ");
+            sb.append(c + 1).append(" ");
             sb.append("connected ");
-<<<<<<< HEAD
-            if (!slaveMasters.containsKey(nodeId)) {
+            if (isMaster) {
                 sb.append(getSlots(c, nodes.size() - slaveMasters.size()));
                 c++;
             }
-=======
-            if (isMaster) {
-                sb.append(getSlots(master, masters.size()));
-                master++;
-            }
-            
-            c++;
->>>>>>> b8ebea23
             nodeConfig.add(sb.toString());
         }
         nodeConfig.add("vars currentEpoch 0 lastVoteEpoch 0");
